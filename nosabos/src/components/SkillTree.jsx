--- conflicted
+++ resolved
@@ -828,21 +828,12 @@
                 top="50%"
                 left="50%"
                 transform="translate(-50%, -50%)"
-<<<<<<< HEAD
-                w="70px"
-                h="70px"
-                borderRadius="full"
-                bg={status === SKILL_STATUS.COMPLETED ? "#FFD700" : unit.color}
-                filter="blur(12px)"
-                opacity={status === SKILL_STATUS.COMPLETED ? 0.5 : 0.3}
-=======
                 w="90px"
                 h="90px"
                 borderRadius="full"
                 bg={status === SKILL_STATUS.COMPLETED ? "#FFD700" : unit.color}
                 filter="blur(16px)"
                 opacity={status === SKILL_STATUS.COMPLETED ? 0.6 : 0.4}
->>>>>>> 5c9324a9
                 pointerEvents="none"
               />
             )}
@@ -869,11 +860,7 @@
                 status === SKILL_STATUS.LOCKED
                   ? "0 8px 0px rgba(0,0,0,0.4)"
                   : status === SKILL_STATUS.COMPLETED
-<<<<<<< HEAD
-                  ? "0 8px 0px #DAA520, 0 0 10px rgba(255,215,0,0.25)"
-=======
                   ? "0 8px 0px #DAA520, 0 0 15px rgba(255,215,0,0.3)"
->>>>>>> 5c9324a9
                   : `0 8px 0px ${unit.color}AA`
               }
               opacity={status === SKILL_STATUS.LOCKED ? 0.4 : 1}
@@ -920,19 +907,11 @@
                     position="absolute"
                     top="10%"
                     right="15%"
-<<<<<<< HEAD
-                    w="8px"
-                    h="8px"
-                    borderRadius="full"
-                    bg="white"
-                    boxShadow="0 0 6px 2px rgba(255,255,255,0.5), 0 0 12px rgba(255,255,255,0.3)"
-=======
                     w="9px"
                     h="9px"
                     borderRadius="full"
                     bg="white"
                     boxShadow="0 0 10px 3px rgba(255,255,255,0.7), 0 0 18px rgba(255,255,255,0.5)"
->>>>>>> 5c9324a9
                     animation="sparkle 2.4s ease-in-out infinite"
                     sx={{
                       "@keyframes sparkle": {
@@ -941,17 +920,10 @@
                           transform: "scale(0.5) rotate(0deg)",
                         },
                         "50%": {
-<<<<<<< HEAD
-                          opacity: 0.5,
-                          transform: "scale(0.6) rotate(15deg)",
-                          filter:
-                            "drop-shadow(0 0 5px rgba(255, 255, 255, 0.6))",
-=======
                           opacity: 0.55,
                           transform: "scale(0.6) rotate(15deg)",
                           filter:
                             "drop-shadow(0 0 8px rgba(255, 255, 255, 0.8))",
->>>>>>> 5c9324a9
                         },
                       },
                     }}
@@ -961,19 +933,11 @@
                     position="absolute"
                     bottom="15%"
                     left="10%"
-<<<<<<< HEAD
-                    w="6px"
-                    h="6px"
-                    borderRadius="full"
-                    bg="white"
-                    boxShadow="0 0 5px 2px rgba(255,255,255,0.4), 0 0 10px rgba(255,255,255,0.25)"
-=======
                     w="7px"
                     h="7px"
                     borderRadius="full"
                     bg="white"
                     boxShadow="0 0 8px 2px rgba(255,255,255,0.6), 0 0 14px rgba(255,255,255,0.4)"
->>>>>>> 5c9324a9
                     animation="sparkle 2.7s ease-in-out infinite 1.2s"
                     sx={{
                       "@keyframes sparkle": {
@@ -982,15 +946,9 @@
                           transform: "scale(0.4) rotate(0deg)",
                         },
                         "50%": {
-<<<<<<< HEAD
-                          opacity: 0.8,
-                          transform: "scale(1.2) rotate(-10deg)",
-                          filter: "drop-shadow(0 0 4px rgba(255,255,255,0.6))",
-=======
                           opacity: 0.9,
                           transform: "scale(1.3) rotate(-10deg)",
                           filter: "drop-shadow(0 0 6px rgba(255,255,255,0.8))",
->>>>>>> 5c9324a9
                         },
                       },
                     }}
@@ -1004,11 +962,7 @@
                     h="5px"
                     borderRadius="full"
                     bg="white"
-<<<<<<< HEAD
-                    boxShadow="0 0 5px 2px rgba(255,255,255,0.5), 0 0 10px rgba(255,255,255,0.3)"
-=======
                     boxShadow="0 0 8px 2px rgba(255,255,255,0.7), 0 0 16px rgba(255,255,255,0.5)"
->>>>>>> 5c9324a9
                     animation="sparkle 2.2s ease-in-out infinite 0.6s"
                     sx={{
                       "@keyframes sparkle": {
@@ -1017,15 +971,9 @@
                           transform: "scale(0.3) rotate(0deg)",
                         },
                         "50%": {
-<<<<<<< HEAD
-                          opacity: 0.8,
-                          transform: "scale(1) rotate(8deg)",
-                          filter: "drop-shadow(0 0 4px rgba(255,255,255,0.6))",
-=======
                           opacity: 0.9,
                           transform: "scale(1.1) rotate(8deg)",
                           filter: "drop-shadow(0 0 7px rgba(255,255,255,0.8))",
->>>>>>> 5c9324a9
                         },
                       },
                     }}
